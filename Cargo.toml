[workspace]
members = [
    # Core library
    "gymnasium",
    # CLI tool
    "gymnasium_cli",
    # Python module
    "gymnasium_py",
    # Rust FFI bindings
    "gymnasium_sys",
]
resolver = "2"

[workspace.package]
authors = ["Andrej Orsula <orsula.andrej@gmail.com>"]
categories = ["api-bindings", "science"]
description = "Gymnasium API for Reinforcement Learning"
edition = "2021"
keywords = ["gym", "ml", "rl"]
license = "MIT OR Apache-2.0"
readme = "README.md"
repository = "https://github.com/AndrejOrsula/gymnasium_rs"
rust-version = "1.70"
version = "0.0.1"

[workspace.dependencies]
gymnasium = { path = "gymnasium", version = "0.0.1" }
gymnasium_sys = { path = "gymnasium_sys", version = "0.0.1" }

assert_cmd = { version = "2" }
clap = { version = "4.5", features = ["derive"] }
predicates = { version = "3" }
pyo3 = { version = "0.20", features = ["abi3-py310", "auto-initialize"] }
<<<<<<< HEAD
pyo3_bindgen = { version = "0.2" }
thiserror = { version = "1.0" }

itertools = { version = "0.12" }
dfdx = { git = "https://github.com/coreylowman/dfdx.git", rev = "f4f7165" }
ndarray = { version = "0.15" }
num-traits = { version = "0.2" }
numpy = { version = "0.20" }
rand = { version = "0.8", features = ["small_rng"] }

[patch.crates-io]
# pyo3_bindgen = { path = "../pyo3_bindgen/pyo3_bindgen" }
pyo3_bindgen = { git = "https://github.com/AndrejOrsula/pyo3_bindgen.git", branch = "dev" }
=======
pyo3_bindgen = { version = "0.4" }
thiserror = { version = "1.0" }
>>>>>>> c269f2a2
<|MERGE_RESOLUTION|>--- conflicted
+++ resolved
@@ -31,8 +31,7 @@
 clap = { version = "4.5", features = ["derive"] }
 predicates = { version = "3" }
 pyo3 = { version = "0.20", features = ["abi3-py310", "auto-initialize"] }
-<<<<<<< HEAD
-pyo3_bindgen = { version = "0.2" }
+pyo3_bindgen = { version = "0.4" }
 thiserror = { version = "1.0" }
 
 itertools = { version = "0.12" }
@@ -44,8 +43,4 @@
 
 [patch.crates-io]
 # pyo3_bindgen = { path = "../pyo3_bindgen/pyo3_bindgen" }
-pyo3_bindgen = { git = "https://github.com/AndrejOrsula/pyo3_bindgen.git", branch = "dev" }
-=======
-pyo3_bindgen = { version = "0.4" }
-thiserror = { version = "1.0" }
->>>>>>> c269f2a2
+pyo3_bindgen = { git = "https://github.com/AndrejOrsula/pyo3_bindgen.git", branch = "dev" }